{
  "name": "@animespace/monorepo",
  "version": "0.1.0-beta.3",
  "private": true,
  "scripts": {
    "anime": "tsx packages/cli/src/cli.ts",
    "build": "turbo run build --filter !docs",
    "build:all": "turbo run build",
    "build:cli": "turbo run build --filter animespace...",
    "build:docs": "turbo run build --filter docs",
    "dev:cli": "turbo run dev --filter animespace...",
    "dev:docs": "pnpm -C docs dev",
    "format": "turbo run format",
    "release": "bumpp package.json docs/package.json packages/*/package.json --commit --push --tag && pnpm -r publish --access public",
    "test:ci": "turbo run test:ci",
    "typecheck": "turbo run typecheck",
    "preversion": "pnpm test:ci",
    "postversion": "pnpm build:cli"
  },
  "devDependencies": {
    "@types/node": "^20.1.2",
    "dprint": "^0.36.1",
    "optc": "^0.6.2",
<<<<<<< HEAD
    "rimraf": "^5.0.0",
    "turbo": "^1.9.6",
=======
    "prettier": "^2.8.8",
    "rimraf": "^5.0.1",
    "turbo": "^1.9.8",
>>>>>>> 696ce0c0
    "typescript": "^5.0.4",
    "vite": "^4.3.8",
    "vitest": "^0.31.1"
  },
  "packageManager": "pnpm@8.5.1",
  "engines": {
    "node": ">=v16.0.0"
  },
  "pnpm": {
    "patchedDependencies": {
      "consola@3.1.0": "patches/consola@3.1.0.patch"
    }
  }
}<|MERGE_RESOLUTION|>--- conflicted
+++ resolved
@@ -21,14 +21,8 @@
     "@types/node": "^20.1.2",
     "dprint": "^0.36.1",
     "optc": "^0.6.2",
-<<<<<<< HEAD
-    "rimraf": "^5.0.0",
-    "turbo": "^1.9.6",
-=======
-    "prettier": "^2.8.8",
     "rimraf": "^5.0.1",
     "turbo": "^1.9.8",
->>>>>>> 696ce0c0
     "typescript": "^5.0.4",
     "vite": "^4.3.8",
     "vitest": "^0.31.1"
